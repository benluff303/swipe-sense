--- conflicted
+++ resolved
@@ -1,6 +1,5 @@
 # Python
 __pycache__/
-<<<<<<< HEAD
 *.pyc
 .ipynb_checkpoints/
 
@@ -17,13 +16,6 @@
 .env
 *.json
 .venv/
-=======
-*.py[codz]
-*$py.class
-
-# C extensions
-*.so
-
 # Distribution / packaging
 .Python
 build/
@@ -222,5 +214,4 @@
 # Marimo
 marimo/_static/
 marimo/_lsp/
-__marimo__/
->>>>>>> bca25ae9
+__marimo__/